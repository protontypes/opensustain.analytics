import streamlit as st
import pandas as pd
import numpy as np
import plotly.express as px
import ast
import plotly.graph_objects as go
from datetime import datetime, timedelta, timezone
import country_converter as coco


st.set_page_config(page_title="OpenSustain Analytics", layout="wide")


# --- Helper functions ---
def text_to_link(project_name, git_url):
    return f'<a href="{git_url}" target="_blank" style="color:black">{project_name}</a>'


def text_to_bolt(topic):
    return f"<b>{topic}</b>"


# Paths to your datasets
projects_file = "./data/projects.csv"
organisations_file = "./data/organizations.csv"

# --- Cached data loading ---
@st.cache_data
def load_csv(file_path):
    """
    Load a CSV file into a pandas DataFrame with caching.

    Args:
        file_path (str): Path to the CSV file.

    Returns:
        pd.DataFrame: Loaded DataFrame.
    """
    return pd.read_csv(file_path)


# --- Load main datasets ---
projects_file = "./data/projects.csv"
organisations_file = "./data/organizations.csv"

df = load_csv(projects_file)
df_organisations = load_csv(organisations_file)


# --- Preprocess ---

# Preprocessing of projects
df["project_created_at"] = pd.to_datetime(df["project_created_at"], utc=True)
now_utc = datetime.now(timezone.utc)
df["project_age"] = (now_utc - df["project_created_at"]).dt.total_seconds() / (
    365.25 * 24 * 3600
)
df.rename(
    columns={"project_sub_category": "sub_category", "project_topic": "category"},
    inplace=True,
)
df["category_sub"] = df["category"] + ": " + df["sub_category"]
df = df.sort_values(["category", "sub_category"]).reset_index(drop=True)
df["contributors"] = df["contributors"].fillna(1)
df["contributors_size"] = np.sqrt(df["contributors"]) * 20
df["downloads_last_month"] = df["downloads_last_month"].fillna(0)


# --- Preprocessing of organisations ---
def org_to_link(org_name, org_url):
    if pd.isna(org_url) or org_url.strip() == "":
        return org_name
    return f'<a href="{org_url}" target="_blank" style="color:black">{org_name}</a>'


df_organisations["organization_name"] = np.where(
    df_organisations["organization_namespace_url"].notna()
    & (df_organisations["organization_namespace_url"].str.strip() != ""),
    '<a href="'
    + df_organisations["organization_namespace_url"]
    + '" target="_blank" style="color:black">'
    + df_organisations["organization_name"]
    + "</a>",
    df_organisations["organization_name"],
)

# --- Add clickable project name column ---
df["project_names_link"] = (
    '<a href="'
    + df["git_url"]
    + '" target="_blank" style="color:black">'
    + df["project_names"]
    + "</a>"
)


# --- Compute Total Score across metrics ---
metrics_for_score = [
    "contributors",
    "total_commits",
    "stars",
    "score",
    "dds",
    "downloads_last_month",
]

# Ensure numeric and fill NaNs
for col in metrics_for_score:
    if col not in df.columns:
        df[col] = 0
    else:
        df[col] = pd.to_numeric(df[col], errors="coerce").fillna(0)

# Normalize each metric (min-max scaling)
df_norm = df[metrics_for_score].copy()
for col in metrics_for_score:
    min_val = df_norm[col].min()
    max_val = df_norm[col].max()
    if max_val > min_val:
        df_norm[col] = (df_norm[col] - min_val) / (max_val - min_val)
    else:
        df_norm[col] = 0

# Add the aggregated Total Score column
df["total_score_combined"] = df_norm.sum(axis=1)

# --- Dashboard Introduction in a card style ---
st.markdown(
    """
<div style="
    background-color:#f5f7fa;
    padding:30px;
    border-radius:12px;
    box-shadow: 0 4px 12px rgba(0,0,0,0.1);
    font-family:'Open Sans', sans-serif;
    line-height:1.6;
    color:#333333;">
    <div style="display:flex; align-items:center; margin-bottom:20px;">
        <img src="https://opensustain.tech/logo.png" width="80" height="80" style="margin-right:16px;">
        <h1 style="margin:0; font-size:2rem; color:#099ec8;">OpenSustain.Analytics</h1>
    </div>
    <p>Discover <strong>OpenSustain.tech</strong>, a global index of the open-source ecosystem in environmental sustainability, including information on its participants, activities and impact. All <strong>project names</strong> and <strong>organisation names</strong> throughout the dashboard are <strong>clickable links</strong> that will open the corresponding project or organisation page. The data is provided under a <strong>Creative Commons CC-BY 4.0 license</strong> and is powered by 
    <a href="https://ecosyste.ms/" target="_blank" style="color:#099ec8; text-decoration:none;">Ecosyste.ms</a>.</p>
    <p>You can find <strong>Good First Issues</strong> in all these projects to start contributing to Open Source in Climate and Sustainability at 
    <a href="https://climatetriage.com/" target="_blank" style="color:#099ec8; text-decoration:none;">ClimateTriage.com</a>.</p>
    <div style="margin-top:20px;">
        <a href="https://api.getgrist.com/o/docs/api/docs/gSscJkc5Rb1Rw45gh1o1Yc/download/csv?viewSection=5&tableId=Projects" target="_blank" style="
            background-color:#099ec8;
            color:white;
            padding:12px 24px;
            font-size:16px;
            font-weight:600;
            border-radius:8px;
            text-decoration:none;
            display:inline-block;
            margin-right:12px;
        ">📥 Download Projects Dataset</a>
        <a href="https://api.getgrist.com/o/docs/api/docs/gSscJkc5Rb1Rw45gh1o1Yc/download/csv?viewSection=7&tableId=Organizations" target="_blank" style="
            background-color:#099ec8;
            color:white;
            padding:12px 24px;
            font-size:16px;
            font-weight:600;
            border-radius:8px;
            text-decoration:none;
            display:inline-block;
        ">📥 Download Organisations Dataset</a>
    </div>
</div>
""", unsafe_allow_html=True)

# --- Define palette ---
category_colors = {
    cat: color
    for cat, color in zip(
        df["category"].unique(),
        [
            "#099ec8",
            "#84bc41",
            "#f9c416",
            "#9cd8e9",
            "#cde4b3",
            "#f7a600",
            "#00a0a6",
            "#00689d",
            "#009639",
            "#ffcc00",
            "#a3d55d",
            "#2cb5e8",
            "#f46f1b",
            "#c50084",
            "#004c97",
        ],
    )
}

bright_score_colors = [
    "#ff3300",  # red-orange (rare)
    "#ff6600",  # orange
    "#ff9900",  # dark yellow
    "#ffcc00",  # yellow
    "#ccff33",  # yellow-green
    "#99ff33",  # light green
    "#66ff33",  # lime green
    "#33ff33",  # bright green
    "#00ff33",  # vivid green
    "#00cc33",  # strong green
    "#00cc00"   # deep green
]


# --- Modern Web-App Style Tabs (Highlighted Buttons) ---
st.markdown("""
<style>
/* Tab container */
div[data-baseweb="tab-list"] {
    justify-content: flex-start;
    gap: 1.5rem;
    padding: 0.5rem 0;
    margin-bottom: 1.5rem;
}

/* Base tab button */
button[data-baseweb="tab"] {
    background-color: #f5f7fa; /* light button background */
    color: #444;
    font-weight: 600;
    font-size: 1rem;
    padding: 6px 16px;
    border-radius: 8px;
    border: none;
    transition: all 0.25s ease;
}

/* Hover effect */
button[data-baseweb="tab"]:hover {
    background-color: #e0f0fb;
    color: #099ec8;
}

/* Active tab */
button[data-baseweb="tab"][aria-selected="true"] {
    background-color: #099ec8;
    color: white;
    box-shadow: 0 2px 6px rgba(0,0,0,0.15);
}

/* Remove focus outline */
button[data-baseweb="tab"]:focus {
    outline: none !important;
    box-shadow: none !important;
}
</style>
""", unsafe_allow_html=True)



# --- Tabs ---
(
    tab4,
    tab_rankings,
    tab_top_org_score,
    tab1,
    tab_organisations,
    tab_org_sunburst,
    tab_org_subcat,
    tab_distributions,
    tab_topics,
) = st.tabs(
    [
        "Ecosystem Overview",
        "Project Rankings",
        "Organisations Ranking",
        "Projects over Time",
        "Organisations",
        "Projects by Organisation",
        "Organisations by Sub-Category",
        "Projects Attributes",
        "Topics & Keywords",
    ]
)

# ==========================
# TAB 1: Scatter Plot
# ==========================
with tab1:
    st.header("Projects over Age")

    # -------------------------------
    # Remove extra gap under selectbox
    # -------------------------------
    st.markdown(
        "<style>div.row-widget.stSelectbox {margin-bottom: -20px;}</style>",
        unsafe_allow_html=True,
    )

    # -------------------------------
    # Filter by category (single select dropdown)
    # -------------------------------
    categories = sorted(df["category"].unique())
    categories_with_all = ["All"] + categories  # add "All" option
    selected_category = st.selectbox(
        "Filter by Category:",
        options=categories_with_all,
        index=0,  # default: "All"
        help="Select which category to display in the plot."
    )

    if selected_category == "All":
        df_filtered = df.copy()
    else:
        df_filtered = df[df["category"] == selected_category]

    # -------------------------------
    # Dropdown for bubble size metric
    # -------------------------------
    size_metric_options = {
        "Contributors": "contributors",
        "Stars": "stars",
        "Downloads (Last Month)": "downloads_last_month",
        "Total Commits": "total_commits",
        "Total Dependencies": "total_number_of_dependencies",
        "Citations": "citations",
    }

    selected_size_label = st.selectbox(
        "Select Metric for Bubble Size:",
        options=list(size_metric_options.keys()),
        index=0,
        help="Choose which metric determines the bubble size.",
    )

    selected_size_column = size_metric_options[selected_size_label]

    # Ensure numeric data and fill NaNs
    df_filtered[selected_size_column] = pd.to_numeric(
        df_filtered[selected_size_column], errors="coerce"
    ).fillna(0)

    size_scaled = np.sqrt(df_filtered[selected_size_column]) * 20 + 5  # minimum size > 0

    # -------------------------------
    # Scatter plot
    # -------------------------------
    fig1 = px.scatter(
        df_filtered,
        x="project_age",
        y="sub_category",
        color="category",
        color_discrete_map=category_colors,
        size=size_scaled,
        size_max=50,
        hover_data={
            "project_names_link": True,
            "project_age": ":.1f",
            "category": True,
            "sub_category": True,
            "git_url": True,
            "description": True,
            "contributors": True,
            "stars": True,
            "downloads_last_month": True,
            "total_commits": True,
            "total_number_of_dependencies": True,
            "citations": True,
        },
        labels={
            "project_names_link": "Project",
            "project_age": "Project Age (Years)",
            "sub_category": "",  # only sub-category on axis
            selected_size_column: selected_size_label,
        },
        template="plotly_white",
    )

    # -------------------------------
    # Sort subcategories alphabetically
    # -------------------------------
    sorted_subcats = sorted(df_filtered["sub_category"].unique())

    # -------------------------------
    # Dynamic plot height based on number of subcategories
    # -------------------------------
    height_per_subcat = 30  # pixels per subcategory
    base_height = 200       # minimum height
    plot_height = max(base_height, height_per_subcat * len(sorted_subcats))

    fig1.update_layout(
        showlegend=False,
        height=plot_height,
        plot_bgcolor="white",
        paper_bgcolor="white",
        margin=dict(l=100, r=30, t=0, b=0),
        title_font=dict(size=30, family="Open Sans", color="#099ec8"),
        font=dict(size=20, family="Open Sans"),
        title=" ",
        xaxis=dict(
            side="top",        # move X-axis to top
            autorange="reversed"
        ),
    )

    # -------------------------------
    # Update Y-axis: alphabetical + increased spacing
    # -------------------------------
    fig1.update_yaxes(
        autorange="reversed",
        tickvals=list(range(len(sorted_subcats))),  # one tick per subcategory
        ticktext=sorted_subcats,                     # corresponding subcategory names
        tickfont=dict(family="Open Sans", size=18, color="black"),
        automargin=True
    )

    # -------------------------------
    # Hover template
    # -------------------------------
    fig1.update_traces(
        hovertemplate="<br>".join(
            [
                "Project: %{customdata[0]}",
                "Category: %{customdata[2]}",
                "Sub-Category: %{customdata[3]}",
                "Git URL: %{customdata[4]}",
                "Description: %{customdata[5]}",
                "Contributors: %{customdata[6]}",
                "Stars: %{customdata[7]}",
                "Downloads: %{customdata[8]}",
                "Total Commits: %{customdata[9]}",
            ]
        )
    )

    st.plotly_chart(fig1)


# ==========================
# TAB 4: Sunburst
# ==========================
with tab4:
    st.header("The Open Source Sustainability Ecosystem")
    st.divider()
    # --- Cached summary stats ---
    @st.cache_data
    def compute_summary_stats(df_projects, df_orgs):
        total_projects = df_projects.shape[0]
        total_organisations = df_orgs.shape[0]
        total_contributors = int(df_projects["contributors"].sum())

        # Median project age in years
        now_utc = datetime.now(timezone.utc)
        project_created_at = pd.to_datetime(df_projects["project_created_at"], utc=True)
        project_age_years = (now_utc - project_created_at).dt.total_seconds() / (365.25 * 24 * 3600)
        median_age = round(project_age_years.median(), 2)

        # Active projects: commits in the last year
        one_year_ago = now_utc - timedelta(days=365)
        if "latest_commit_activity" in df_projects.columns:
            df_projects["latest_commit_activity_date"] = pd.to_datetime(
                df_projects["latest_commit_activity"], utc=True, errors="coerce"
            )
            active_projects = df_projects[
                df_projects["latest_commit_activity_date"].notna() &
                (df_projects["latest_commit_activity_date"] >= one_year_ago)
            ].shape[0]
        else:
            active_projects = 0

        # Median stars
        median_stars = int(df_projects["stars"].median()) if "stars" in df_projects.columns else 0

        # Median DDS
        median_dds = round(df_projects["dds"].median(), 3) if "dds" in df_projects.columns else 0

        # Median contributors
        median_contributors = round(df_projects["contributors"].median(), 2) if "contributors" in df_projects.columns else 0

        # Median total commits
        median_commits = round(df_projects["total_commits"].median(), 2) if "total_commits" in df_projects.columns else 0

        return (
            total_projects,
            total_organisations,
            active_projects,
            total_contributors,
            median_age,
            median_stars,
            median_dds,
            median_contributors,
            median_commits,
        )

    # Get cached stats
    (
        total_projects,
        total_organisations,
        active_projects,
        total_contributors,
        median_age,
        median_stars,
        median_dds,
        median_contributors,
        median_commits,
    ) = compute_summary_stats(df, df_organisations)

    # --- Display metrics ---
    row1_cols = st.columns(5, gap="small")
    row1_cols[0].metric("🌱 Total Projects", f"{total_projects}")
    row1_cols[1].metric("✅ Active Projects", f"{active_projects}")
    row1_cols[2].metric("🏢 Total Organisations", f"{total_organisations}")
    row1_cols[3].metric("👥 Total Contributors", f"{total_contributors}")
    row1_cols[4].metric("⏳ Median Project Age (yrs)", f"{median_age}")
    row2_cols = st.columns(5, gap="large")
    row2_cols[0].metric("⭐ Median Stars", f"{median_stars}")
    row2_cols[1].metric("📊 Median Development Distribution Score", f"{median_dds}")
    row2_cols[2].metric("👤 Median Contributors", f"{median_contributors}")
    row2_cols[3].metric("📝 Median Commits", f"{median_commits}")



    st.divider()

    # --- Root label for sunburst ---
    df["hole"] = '<b style="font-family: Open Sans; font-size:1.5rem; line-height:normal;"><a href="https://opensustain.tech/">The Open Source Ecosystem <br> in Sustainability</a></b>'

    # --- Checkbox to hide inactive projects ---
    hide_inactive = st.checkbox("Hide inactive projects (no commits in past year)", value=True)

    # Filter inactive projects if checkbox is selected
    df_filtered = df.copy()
    if hide_inactive and "latest_commit_activity" in df_filtered.columns:
        now_utc = datetime.now(timezone.utc)
        one_year_ago = now_utc - timedelta(days=365)
        df_filtered["latest_commit_activity_date"] = pd.to_datetime(
            df_filtered["latest_commit_activity"], utc=True, errors="coerce"
        )
        df_filtered = df_filtered[
            df_filtered["latest_commit_activity_date"].notna() &
            (df_filtered["latest_commit_activity_date"] >= one_year_ago)
        ]

    # --- Select color metric for sunburst ---
    available_metrics = [
        "contributors", "citations", "total_commits",
        "total_number_of_dependencies", "stars", "score",
        "dds", "downloads_last_month", "total_score_combined"
    ]
    selected_color_metric = st.selectbox(
        "Select metric for color coding:",
        options=available_metrics,
        index=available_metrics.index("total_score_combined"),  # Default to Total Score
        format_func=lambda x: {
            "score": "Ecosyste.ms Score",
            "dds": "Development Distribution Score",
            "contributors": "Contributors",
            "citations": "Citations",
            "total_commits": "Total Commits",
            "total_number_of_dependencies": "Total Dependencies",
            "stars": "Stars",
            "downloads_last_month": "Downloads (Last Month)",
            "total_score_combined": "Total Score (All Metrics)"
        }[x]
    )

    # --- Function to create sunburst ---
    @st.cache_data
    def create_sunburst(df, color_metric):
        # Fill missing metrics
        metric_cols = available_metrics
        for col in metric_cols:
            if col not in df.columns:
                df[col] = 0
            else:
                df[col] = df[col].fillna(0)

        # Sort projects by selected metric
        df = df.sort_values(
            by=["category", "sub_category", color_metric],
            ascending=[True, True, False],
            na_position="last",
        ).reset_index(drop=True)

        df["color_metric_scaled"] = np.log1p(df[color_metric])

        # Build customdata for hover
        df["custom_category"] = df["category"]
        df["custom_subcategory"] = df["sub_category"]
        df["custom_color_metric"] = df[color_metric].round(2)
        customdata = np.stack(
            [
                df["custom_category"],
                df["custom_subcategory"],
                df["contributors"],
                df["citations"],
                df["total_commits"],
                df["total_number_of_dependencies"],
                df["stars"],
                df["score"],
                df["dds"],
                df["downloads_last_month"],
                df["custom_color_metric"]
            ],
            axis=-1
        )

        fig = px.sunburst(
            df,
            path=["hole", "category", "sub_category", "project_names_link"],
            maxdepth=3,
            color="color_metric_scaled",
            color_continuous_scale=bright_score_colors,
            title=" ",
        )
        fig.data[0].customdata = customdata

        # Replace category/subcategory colors
        colors = list(fig.data[0].marker.colors)
        colors[0] = "white"
        subcategory_list = df["sub_category"].unique().tolist()
        for i, label in enumerate(fig.data[0].labels):
            if label == "OpenSustain.tech":
                continue
            elif label in category_colors:
                colors[i] = category_colors[label]
            elif label in subcategory_list:
                cat = df[df["sub_category"] == label]["category"].iloc[0]
                colors[i] = category_colors.get(cat, "#999999")
        fig.data[0].marker.colors = colors

        # Hover template
        trace = fig.data[0]
        root_level = ""
        category_levels = set(df["category"].unique())
        subcategory_levels = set(df["sub_category"].unique())

        hovertemplates = []
        for parent, label in zip(trace.parents, trace.labels):
            if parent == root_level or label in category_levels or label in subcategory_levels:
                hovertemplates.append(None)
            else:
                hovertemplates.append(
                    f"<b>%{{label}}</b><br>"
                    f"Category: %{{customdata[0]}}<br>"
                    f"Sub-Category: %{{customdata[1]}}<br>"
                    f"Contributors: %{{customdata[2]:,}}<br>"
                    f"Citations: %{{customdata[3]:,}}<br>"
                    f"Total Commits: %{{customdata[4]:,}}<br>"
                    f"Dependencies: %{{customdata[5]:,}}<br>"
                    f"Stars: %{{customdata[6]:,}}<br>"
                    f"Ecosyste.ms Score: %{{customdata[7]:,.2f}}<br>"
                    f"DDS: %{{customdata[8]:,.2f}}<br>"
                    f"Downloads (Last Month): %{{customdata[9]:,}}<br>"
                    f"<b>{color_metric} (color metric):</b> %{{customdata[10]:,.2f}}<extra></extra>"
                )

        trace.hovertemplate = hovertemplates
        trace.insidetextorientation = "radial"
        trace.marker.line = dict(color="#000000", width=2)

        fig.update_layout(
<<<<<<< HEAD
        coloraxis_showscale=False,
        hoverlabel=dict(font_size=16, font_family="Open Sans", bgcolor="rgba(255,255,255,0.9)"),
        height=1400,
        title_x=0.5,
        font_size=18,
        dragmode=False,
        margin=dict(l=2, r=2, b=100, t=10),
        title_font_family="Open Sans",
        font_family="Open Sans",
        font_color="black",
        plot_bgcolor="white",
=======
            coloraxis_showscale=True,
            coloraxis_colorbar=dict(
                title=dict(
                    text=f"{selected_color_metric.replace('_', ' ').title()}",
                    font=dict(size=16, family="Open Sans")
                ),
                orientation="h",
                yanchor="bottom",
                y=-0.15,           # move below the plot
                xanchor="center",
                x=0.5,
                thicknessmode="pixels",
                thickness=25,
                lenmode="fraction",
                len=0.6,
                tickfont=dict(size=14, family="Open Sans"),
            ),
            hoverlabel=dict(font_size=16, font_family="Open Sans", bgcolor="rgba(255,255,255,0.9)"),
            height=1400,
            title_x=0.5,
            font_size=18,
            dragmode=False,
            margin=dict(l=2, r=2, b=120, t=10),  # extra space for colorbar
            title_font_family="Open Sans",
            font_family="Open Sans",
            font_color="black",
            plot_bgcolor="white",
        )
>>>>>>> 1e802d15

        )
        # legend annotations for categories
        legend_items = []
        x_pos = 0.05
        y_pos = -0.05

        for i, (category, color) in enumerate(category_colors.items()):
            #  position (arrange horizontally)
            if i > 0:
                x_pos += 0.08

            legend_items.append(
                dict(
                    x=x_pos,
                    y=y_pos,
                    xref="paper",
                    yref="paper",
                    text=f"<span style='padding:5px;'>{category}</span>",
                    showarrow=False,
                    font=dict(size=12, color="black", family="Open Sans"),
                    bgcolor=color,
                    bordercolor="black",
                    borderwidth=1,
                    borderpad=4,
                    xanchor="left",
                    yanchor="top"
                )
            )

        fig.update_layout(annotations=legend_items)



        return fig

    # --- Generate sunburst ---
    fig_sunburst = create_sunburst(df_filtered, selected_color_metric)
    st.plotly_chart(fig_sunburst)



# ==========================
# TAB 4: Project Rankings
# ==========================
with tab_rankings:
    st.header("Project Rankings by Various Metrics")

    # Copy the base df
    df_rank = df.copy()
    metrics = [
        "contributors",
        "citations",
        "total_commits",
        "total_number_of_dependencies",
        "stars",
        "score",
        "dds",
        "downloads_last_month",
    ]
    df_rank[metrics] = df_rank[metrics].fillna(0)
    df_rank["project_names_link"] = df_rank.apply(
        lambda row: text_to_link(row["project_names"], row["git_url"]), axis=1
    )
    df_rank["avatar_url"] = df_rank.get("avatar_url", "").fillna("")

    # --------------------------
    # Filter inactive projects
    # --------------------------
    one_year_ago = pd.Timestamp.now(tz='UTC') - pd.Timedelta(days=365)
    df_rank["latest_commit_activity_dt"] = pd.to_datetime(
        df_rank["latest_commit_activity"], utc=True, errors="coerce"
    )
    df_rank["is_active"] = df_rank["latest_commit_activity_dt"] >= one_year_ago

    show_only_active = st.checkbox(
        "Show only active projects (at least one commit in the last year)", 
        value=True,
        key="filter_active_projects"
    )
    if show_only_active:
        df_rank = df_rank[df_rank["is_active"]]

    # Add Total Score to metrics list for dropdown
    metrics_with_total = metrics + ["total_score_combined"]

    # --------------------------
    # Metric selection
    # --------------------------
    # --------------------------
    # Metric selection (Total Score default)
    # --------------------------
    metric = st.selectbox(
        "Select Ranking Metric:",
        options=metrics_with_total,
        index=metrics_with_total.index("total_score_combined"),  # Default to Total Score
        format_func=lambda x: {
            "score": "Ecosyste.ms Score",
            "dds": "Development Distribution Score",
            "contributors": "Contributors",
            "citations": "Citations",
            "total_commits": "Total Commits",
            "total_number_of_dependencies": "Total Dependencies",
            "stars": "Stars",
            "downloads_last_month": "Downloads (Last Month)",
            "total_score_combined": "Total Score (All Metrics)"
        }[x],
    )

    # --------------------------
    # Category filter
    # --------------------------
    categories = sorted(df_rank["category"].dropna().unique().tolist())
    category_options = ["All Categories"] + categories
    selected_category = st.selectbox(
        "Filter by Category:", options=category_options, index=0, key="ranking_category_filter"
    )
    if selected_category != "All Categories":
        df_rank = df_rank[df_rank["category"] == selected_category]

    # --------------------------
    # Number of projects to show
    # --------------------------
    number_of_projects_to_show = st.slider(
        "Number of projects to show:", 10, 300, 50, key="ranking_slider"
    )

    # --------------------------
    # Top projects
    # --------------------------
    top_projects = df_rank.nlargest(number_of_projects_to_show, metric)

    if top_projects.empty:
        st.warning("No projects match the selected filters.")
    else:
        top_projects = top_projects.copy()

        # --------------------------
        # Horizontal bar chart
        # --------------------------
        hover_cols = [
            "contributors",
            "citations",
            "total_commits",
            "total_number_of_dependencies",
            "stars",
            "score",
            "dds",
            "downloads_last_month",
            "description",
        ]

        fig_rank = px.bar(
            top_projects,
            x=metric,
            y="project_names_link",
            orientation="h",
            color=metric,
            color_continuous_scale="Tealgrn",
            text=top_projects[metric].round(2),
            custom_data=[top_projects.index + 1] + [top_projects[col] for col in hover_cols],
        )

        # Hover template with larger text
        hover_template = (
            "Contributors: %{customdata[1]}<br>"
            "Citations: %{customdata[2]}<br>"
            "Total Commits: %{customdata[3]}<br>"
            "Dependencies: %{customdata[4]}<br>"
            "Stars: %{customdata[5]}<br>"
            "Ecosyste.ms Score: %{customdata[6]}<br>"
            "DDS: %{customdata[7]}<br>"
            "Downloads (Last Month): %{customdata[8]}<br><br>"
            "Description:<br>%{customdata[9]}</span><extra></extra>"
        )

        fig_rank.update_traces(
            textposition="outside",
            textfont_size=12,
            hovertemplate=hover_template
        )

        fig_rank.update_layout(
            width=1200,
            height=number_of_projects_to_show * 40 + 200,
            plot_bgcolor="white",
            paper_bgcolor="white",
            margin=dict(l=250, r=50, t=50, b=30),
            yaxis=dict(autorange="reversed"),
            showlegend=False,
            coloraxis_showscale=False,
        )

        # Overlay project logos
        logo_images = []
        for idx, row in top_projects.iterrows():
            if row["avatar_url"]:
                logo_images.append(
                    dict(
                        source=row["avatar_url"],
                        xref="paper",
                        yref="y",
                        x=0.005,
                        y=row["project_names_link"],
                        xanchor="left",
                        yanchor="middle",
                        sizex=0.04,
                        sizey=0.6,
                        layer="above",
                        sizing="contain",
                        opacity=1,
                    )
                )
        fig_rank.update_layout(images=logo_images)

        st.plotly_chart(fig_rank)



# ==========================
# TAB 6: Categorical Distributions
# ==========================
with tab_distributions:
    st.header("Distribution of Key Project Attributes")

    # ==============================
    # Recent Commit Activity
    # ==============================
    st.subheader("Recent Commit Activity (Last Year)")

    if "latest_commit_activity" in df.columns:
        df["latest_commit_activity"] = df["latest_commit_activity"].fillna("Unknown")

        # Normalize values into a Yes/No style for clarity
        def classify_commit_activity(val):
            if isinstance(val, str):
                val_lower = val.strip().lower()
                if any(
                    keyword in val_lower
                    for keyword in ["active", "yes", "true", "recent", "1", "commit"]
                ):
                    return "Active (Commits in Last Year)"
                elif any(
                    keyword in val_lower
                    for keyword in ["no", "none", "inactive", "false", "0"]
                ):
                    return "Inactive (No Commits in Last Year)"
            if isinstance(val, (int, float)):
                return (
                    "Active (Commits in Last Year)"
                    if val > 0
                    else "Inactive (No Commits in Last Year)"
                )
            return "Unknown"

        df["commit_activity_status"] = df["latest_commit_activity"].apply(
            classify_commit_activity
        )
        counts_commit = df["commit_activity_status"].value_counts()

        fig_commit_activity = px.bar(
            counts_commit,
            x=counts_commit.values,
            y=counts_commit.index,
            orientation="h",
            text=counts_commit.values,
            labels={"x": "Number of Projects", "y": "Commit Activity"},
            title="Projects with Commit Activity in the Last Year",
            color=counts_commit.index,
            color_discrete_sequence=px.colors.qualitative.Vivid,
        )

        fig_commit_activity.update_layout(
            yaxis={"categoryorder": "total descending"},
            showlegend=False,
            height=300,
            plot_bgcolor="white",
            paper_bgcolor="white",
            margin=dict(l=220, r=50, t=50, b=20),
            font=dict(size=18),
            yaxis_tickfont=dict(size=18, family="Open Sans"),
            yaxis_title_font=dict(size=20, family="Open Sans"),
        )

        st.plotly_chart(fig_commit_activity)
    else:
        st.warning("Column latest_commit_activity not found in dataset.")

    # ==============================
    # Existing Categorical Distributions
    # ==============================
    categorical_fields = [
        "code_of_conduct",
        "contributing_guide",
        "license",
        "language",
        "ecosystems",
    ]

    for field in categorical_fields:
        st.subheader(field.replace("_", " ").title())
        df[field] = df[field].fillna("Unknown")

        if field in ["ecosystems"]:
            df_exploded = (
                df[field]
                .str.split(",", expand=True)
                .stack()
                .str.strip()
                .reset_index(drop=True)
            )
            counts = df_exploded.value_counts()
        else:
            counts = df[field].value_counts()

        top_n = 30
        counts = counts.head(top_n)

        fig_dist = px.bar(
            counts,
            x=counts.values,
            y=counts.index,
            orientation="h",
            text=counts.values,
            labels={"x": "Count", "y": field.replace("_", " ").title()},
            title=f"Distribution of {field.replace('_', ' ').title()} (Top {top_n})",
            color=counts.index,
            color_discrete_sequence=px.colors.qualitative.Vivid,
        )

        fig_dist.update_layout(
            yaxis={"categoryorder": "total descending"},
            showlegend=False,
            height=40 * len(counts) + 150,
            plot_bgcolor="white",
            paper_bgcolor="white",
            margin=dict(l=220, r=50, t=50, b=20),
            font=dict(size=18),
            yaxis_tickfont=dict(size=18),
            yaxis_title_font=dict(size=20),
        )

        st.plotly_chart(fig_dist)

    # ==============================
    # Git Platforms Distribution (Moved to End)
    # ==============================
    st.subheader("Git Platforms Distribution")

    if "platform" in df.columns:
        df["platform"] = df["platform"].fillna("Unknown")
        platform_counts = df["platform"].value_counts()

        fig_platform = px.bar(
            platform_counts,
            x=platform_counts.values,
            y=platform_counts.index,
            orientation="h",
            text=platform_counts.values,
            labels={"x": "Number of Projects", "y": "Git Platform"},
            title="Distribution of Projects by Git Platform",
            color=platform_counts.index,
            color_discrete_sequence=px.colors.qualitative.Vivid,
        )

        fig_platform.update_layout(
            yaxis={"categoryorder": "total descending"},
            showlegend=False,
            height=600,
            plot_bgcolor="white",
            paper_bgcolor="white",
            margin=dict(l=220, r=50, t=50, b=20),
            font=dict(size=18),
            yaxis_tickfont=dict(size=18),
            yaxis_title_font=dict(size=20),
        )

        st.plotly_chart(fig_platform, )
    else:
        st.warning("Column `platform` not found in dataset.")


# ==========================
# TAB 7: Topics & Keywords (fixed heatmap Y-axis)
# ==========================
with tab_topics:
    st.header("Topics and Keywords")

    # --- Load README keywords ---
    try:
        with open("ost_keywords.txt", "r", encoding="utf-8") as f:
            content = f.read().strip()

        keywords_data = ast.literal_eval(content)
        df_keywords = pd.DataFrame(keywords_data, columns=["keyword", "count"])
        df_keywords = df_keywords.sort_values("count", ascending=False).reset_index(
            drop=True
        )

        st.subheader("Top Extracted Keywords from GitHub READMEs")
        st.caption(
            "These represent the most frequent words extracted from README files of OpenSustain.tech projects."
        )

        top_n = st.slider(
            "Number of keywords to display:", 10, 500, 30
        )  # up to 500 keywords selectable
        df_top = df_keywords.head(top_n)

        fig_kw = px.bar(
            df_top,
            x="count",
            y="keyword",
            orientation="h",
            text="count",
            color=np.log10(df_top["count"] + 1),  # log10 color scale
            color_continuous_scale="Tealgrn",
            title=f"Top {top_n} Keywords Found in Project READMEs",
        )

        fig_kw.update_layout(
            height=40 * len(df_top) + 150,
            yaxis={"categoryorder": "total ascending"},
            plot_bgcolor="white",
            paper_bgcolor="white",
            margin=dict(l=220, r=50, t=50, b=20),
        )
        # explicit colorbar title
        fig_kw.update_coloraxes(colorbar=dict(title="log10(Count)"))

        st.plotly_chart(fig_kw)

    except Exception as e:
        st.error(f"Could not load keywords file: {e}")
        st.info(
            "Please ensure `ost_keywords.txt` is present in the app directory and has the format [('keyword', count), ...]"
        )

    # --- Heatmap: Topics vs Sub-Categories (filtered + dynamic top N) ---
    st.subheader("📊 Heatmap of GitHub Topics Across Sub-Categories (Filtered)")

    # Custom stopword list
    words_black_list_small = [
        "python",
        "projects",
        "affiliated",
        "http",
        "readthedocs",
        "benchmarks",
        "license",
        "matlab",
        "user",
        "guide",
        "html",
        "https",
        "open",
        "source",
        "journal",
        "latest",
        "release",
        "build",
        "publications",
        "conda",
        "installed",
        "users",
        "using",
        "google",
        "documentation",
        "please",
        "github",
        "data",
        "model",
        "install",
        "code",
        "package",
        "badge",
        "project",
        "unknown",
    ]

    # Preprocess GitHub topics from projects.csv
    df_topics = df[
        ["category", "sub_category", "project_names_link", "keywords"]
    ].copy()
    df_topics["keywords"] = df_topics["keywords"].fillna("Unknown")
    df_exploded = df_topics.assign(
        github_topic=df_topics["keywords"].str.split(",")
    ).explode("github_topic")
    df_exploded["github_topic"] = df_exploded["github_topic"].str.strip()

    # Clean keywords
    df_exploded["github_topic_clean"] = (
        df_exploded["github_topic"].str.lower().str.strip()
    )
    df_exploded = df_exploded[
        ~df_exploded["github_topic_clean"].isin(words_black_list_small)
    ]
    df_exploded = df_exploded[df_exploded["github_topic_clean"] != ""]

    # Streamlit slider for top N topics (default 400)
    top_n_topics = st.slider(
        "Number of top topics to display in heatmap:", 10, 500, 400
    )

    # Select top N topics overall (ordered by frequency)
    top_topics = (
        df_exploded["github_topic_clean"]
        .value_counts()
        .head(top_n_topics)
        .index.tolist()
    )

    df_heat = df_exploded[df_exploded["github_topic_clean"].isin(top_topics)]
    heat_data = (
        df_heat.groupby(["sub_category", "github_topic_clean"])
        .size()
        .reset_index(name="count")
    )

    # Create pivot and ensure ALL sub-categories are present on the Y-axis
    heat_pivot = heat_data.pivot(
        index="sub_category", columns="github_topic_clean", values="count"
    ).fillna(0)

    # IMPORTANT: reindex rows so every sub_category from the original dataset appears (even if zeros)
    all_subcats = df["sub_category"].astype(str).unique().tolist()
    heat_pivot = heat_pivot.reindex(index=all_subcats, fill_value=0)

    # Ensure columns are ordered by overall topic frequency (descending)
    col_order = (
        df_exploded["github_topic_clean"].value_counts().loc[top_topics].index.tolist()
    )
    heat_pivot = heat_pivot.reindex(columns=col_order, fill_value=0)

    # Prepare z matrix using log10 scaling
    z = np.log10(heat_pivot.values + 1)

    # Dynamically set height so many sub-categories are readable
    height_px = max(600, 24 * len(heat_pivot.index) + 200)

    # Build heatmap with explicit x and y so all ticks appear
    fig_heat = px.imshow(
        z,
        x=heat_pivot.columns,
        y=heat_pivot.index,
        labels=dict(x="GitHub Topic", y="Sub-Category", color="log10(Count)"),
        aspect="auto",
        color_continuous_scale="Tealgrn",
        title=f"Frequency (log10) of Top {top_n_topics} GitHub Topics per Sub-Category",
    )

    fig_heat.update_layout(
        xaxis_tickangle=-45,
        height=height_px,
        margin=dict(l=220, r=50, t=50, b=200),
        plot_bgcolor="white",
        paper_bgcolor="white",
    )
    # make sure colorbar has a clear title
    fig_heat.update_coloraxes(colorbar=dict(title="log10(Count)"))

    st.plotly_chart(fig_heat)

    # --- Static Word Cloud Image at the end ---
    st.subheader("🌥️ Word Cloud Representation")
    st.image(
        "https://raw.githubusercontent.com/protontypes/osta/refs/heads/main/ost_word_cloud.png",
        caption="Word Cloud of the Most Common Topics in OpenSustain.tech Project READMEs"
    )


# ==========================
# TAB 8: Organisations data
# ==========================

cc = coco.CountryConverter()

# --- Helper functions ---
def _f_plot_dataframe_as_horizontal_bars(
    df: pd.DataFrame,
    x_column: str,
    y_column: str,
    title: str,
    top_n: int,
    x_title: str | None = None,
    y_title: str | None = None,
) -> go.Figure:
    df_topx = df.sort_values(x_column, ascending=False).reset_index(drop=True).head(top_n)

    fig_topx = px.bar(
        df_topx,
        x=x_column,
        y=y_column,
        orientation="h",
        text=x_column,
        color=np.log10(df_topx[x_column] + 1),
        color_continuous_scale="Tealgrn",
        title=title,
    )

    fig_topx.update_layout(
        height=40 * len(df_topx) + 150,
        yaxis={"categoryorder": "total ascending"},
        plot_bgcolor="white",
        paper_bgcolor="white",
        margin=dict(l=220, r=50, t=50, b=20),
    )
    fig_topx.update_coloraxes(colorbar=dict(title="log10(Count)"))

    if x_title:
        fig_topx.update_layout(xaxis={"title": x_title})
    if y_title:
        fig_topx.update_layout(yaxis={"title": y_title})

    return fig_topx


@st.cache_data(show_spinner=False)
def process_organisations_data(df_organisations: pd.DataFrame):
    df_clean = df_organisations[
        df_organisations["location_country"].notna() & (df_organisations["location_country"].str.strip() != "")
    ].copy()
    
    # Convert country to ISO3 code, skip 'Global' and 'EU'
    def safe_iso(country):
        c = country.strip()
        if c.lower() == "global":
            return "Global"
        if c.upper() == "EU":
            return "EU"
        return cc.convert(c, to="ISO3", not_found=None)
    
    df_clean["iso_alpha"] = df_clean["location_country"].apply(safe_iso)
    
    # Drop rows that could not be converted (except Global and EU)
    df_clean = df_clean[df_clean["iso_alpha"].notna()]
    
    # Convert country to continent, handle 'Global' and 'EU'
    def safe_continent(country):
        c = country.strip()
        if c.lower() == "global":
            return "Global"
        if c.upper() == "EU":
            return "Europe"
        return cc.convert(c, to="continent", not_found="Unknown")
    
    df_clean["continent"] = df_clean["location_country"].apply(safe_continent)
    
    # Countries count (organisations)
    df_countries_count = df_clean.groupby("iso_alpha").size().reset_index(name="count")
    
    # Continents count
    df_continent_counts = df_clean["continent"].value_counts().reset_index()
    df_continent_counts.columns = ["continent", "count"]
    
    # Total projects per country
    df_projects_country = df_clean.groupby("iso_alpha")["total_listed_projects_in_organization"].sum().reset_index()
    
    return df_clean, df_countries_count, df_continent_counts, df_projects_country



with tab_organisations:
    st.header("Organisations Overview")

    df_clean, df_countries_count, df_continent_counts, df_projects_country = process_organisations_data(df_organisations)

    # --- Top organisations per number of repositories ---
    st.subheader("Top Organisations by Number of Projects")
    top_n_orgs_projs = st.slider("Number of organisations to display:", 10, len(df_organisations), 30)
    fig_top_org_listed_proj = _f_plot_dataframe_as_horizontal_bars(
        df=df_organisations,
        x_column="total_listed_projects_in_organization",
        y_column="organization_name",
        title=f"Top {top_n_orgs_projs} Organisations by Number of Listed Projects",
        top_n=top_n_orgs_projs,
        y_title="Organisation name",
        x_title="Number of projects listed",
    )
    st.plotly_chart(fig_top_org_listed_proj)

    # --- Organisations by type ---
    st.subheader("Organisations by Type")
    df_orgs_by_type = df_organisations.groupby("form_of_organization").size().reset_index(name="count")
    fig_orgs_by_type = _f_plot_dataframe_as_horizontal_bars(
        df=df_orgs_by_type,
        x_column="count",
        y_column="form_of_organization",
        title="Organisations by Type of Organisation",
        top_n=len(df_orgs_by_type),
        y_title="Organisation type",
        x_title="Number of organisations",
    )
    st.plotly_chart(fig_orgs_by_type)

    # --- Organisations per country ---
    st.subheader("Top Countries by Number of Organisations")
    top_n_orgs_countries = st.slider("Number of countries to display (organisations):", 10, len(df_countries_count), 30)
    fig_top_org_countries = px.bar(
        df_countries_count.sort_values("count", ascending=False).head(top_n_orgs_countries),
        x="count",
        y="iso_alpha",
        orientation="h",
        text="count",
        color="count",
        color_continuous_scale="Tealgrn",
        title=f"Top {top_n_orgs_countries} Countries by Number of Organisations",
    )
    fig_top_org_countries.update_layout(yaxis={"categoryorder": "total ascending"}, height=700)
    st.plotly_chart(fig_top_org_countries)

    # --- Organisations per continent ---
    st.subheader("Organisations by Continent")
    fig_continent = px.bar(
        df_continent_counts,
        x="count",
        y="continent",
        orientation="h",
        text="count",
        color="count",
        color_continuous_scale="Tealgrn",
        title="Number of Organisations by Continent",
    )
    fig_continent.update_layout(yaxis={"categoryorder": "total ascending"}, height=500)
    st.plotly_chart(fig_continent)

    # --- Total number of projects per country (choropleth) ---
    st.subheader("Total Number of Projects per Country")

    # Choose a nice continuous color scale
    color_scale = px.colors.sequential.Turbo  # smoother green-blue gradient

    fig_map = px.choropleth(
        df_projects_country,
        locations="iso_alpha",  # ISO country codes
        color="total_listed_projects_in_organization",
        hover_name="iso_alpha",  # show country name instead of ISO code
        hover_data={
            "iso_alpha": False,  # hide ISO code
            "total_listed_projects_in_organization": True
        },
        color_continuous_scale=color_scale,
        range_color=[0, 150],  # cap the color scale at 200
        title=" ",
    )

    # Update layout for aesthetics
    fig_map.update_layout(
        height=700,
        margin=dict(l=10, r=10, t=50, b=10),
        title_font_size=22,
        title_x=0.5,  # center title
        geo=dict(
            showframe=False,
            showcoastlines=True,
            projection_type="natural earth",
            lakecolor="LightBlue"
        )
    )

    # Optionally, add hover label formatting
    fig_map.update_traces(
        hovertemplate="<b>%{hovertext}</b><br>Total Projects: %{z}<extra></extra>"
    )

    st.plotly_chart(fig_map)





# ==========================
# TAB 9: Projects by Organizations
# ==========================

with tab_org_sunburst:
    st.header("Organisational Projects Overview")
    st.caption(
        "Sunburst showing larger organisations (≥2 projects) and their projects. Click an organisation to open its projects on GitHub or similar platforms."
    )

    # --- Prepare Data ---
    df_sunburst_projects = df_organisations.copy()

    # Split and explode project list
    df_sunburst_projects = df_sunburst_projects.assign(
        organization_projects=df_sunburst_projects["organization_projects"]
        .fillna("")
        .str.split(",")
    ).explode("organization_projects")

    df_sunburst_projects["organization_projects"] = df_sunburst_projects[
        "organization_projects"
    ].str.strip()
    df_sunburst_projects = df_sunburst_projects[
        df_sunburst_projects["organization_projects"] != ""
    ]

    # --- Merge with main projects dataframe to get total_score_combined ---
    df_sunburst_projects = df_sunburst_projects.merge(
        df[["git_url", "total_score_combined", "category"]],
        left_on="organization_projects",
        right_on="git_url",
        how="left"
    )

    # Fill missing total_score_combined with 0
    df_sunburst_projects["total_score_combined"] = df_sunburst_projects["total_score_combined"].fillna(0)

    # --- Order projects by score descending ---
    df_sunburst_projects = df_sunburst_projects.sort_values(
        by=["organization_name", "total_score_combined"], ascending=[True, False]
    ).reset_index(drop=True)

    # --- Filter organizations with at least 2 projects ---
    org_project_counts = (
        df_sunburst_projects.groupby("organization_name")
        .size()
        .reset_index(name="num_projects")
        .sort_values("num_projects", ascending=False)
    )
    org_project_counts = org_project_counts[org_project_counts["num_projects"] >= 2]

    top_n_orgs = st.slider(
        "Number of top organizations to display:",
        min_value=5,
        max_value=len(org_project_counts),
        value=150,
        step=5,
    )

    top_orgs = org_project_counts.head(top_n_orgs)["organization_name"].tolist()
    df_sunburst_projects = df_sunburst_projects[
        df_sunburst_projects["organization_name"].isin(top_orgs)
    ]

    # --- Add root node ---
    df_sunburst_projects["root"] = (
        '<b style="font-size:40px;"><a href="https://opensustain.tech/" target="_blank">'
        "Open Source Projects in <br><br>Sustainabiliby by Organizations</a></b>"
    )

    # --- Extract short project name ---
    def extract_project_name(url):
        if isinstance(url, str) and "/" in url:
            return url.rstrip("/").split("/")[-1]
        return url

    df_sunburst_projects["project_display_name"] = df_sunburst_projects[
        "organization_projects"
    ].apply(extract_project_name)

    # --- Create clickable link ---
    df_sunburst_projects["organization_projects_link"] = df_sunburst_projects.apply(
        lambda row: f'<a href="{row["organization_projects"]}" target="_blank">{extract_project_name(row["organization_projects"])}</a>',
        axis=1,
    )

    # --- Organization color mapping (categorical) ---
    unique_orgs = df_sunburst_projects["organization_name"].unique()
    color_palette = list(category_colors.values())
    org_colors = {
        org: color_palette[i % len(color_palette)] for i, org in enumerate(unique_orgs)
    }

    # --- Bright colors for project scores ---
    bright_score_colors = [
        "#ff3300", "#ff6600", "#ff9900", "#ffcc00",
        "#ccff33", "#99ff33", "#66cc00", "#33cc00", "#00cc00"
    ]

    # --- Sunburst ---
    fig_org_sun = px.sunburst(
        df_sunburst_projects,
        path=["root", "organization_name", "organization_projects_link"],
        color="total_score_combined",  # project nodes
        color_continuous_scale=bright_score_colors,
        maxdepth=2,
        title=" ",
        custom_data=["organization_name", "organization_projects", "total_score_combined"],
    )

    # --- Override organization node colors ---
    trace = fig_org_sun.data[0]
    colors = list(trace.marker.colors)

    for i, label in enumerate(trace.labels):
        if label in unique_orgs:
            colors[i] = org_colors[label]  # org nodes: categorical color
        elif i == 0:
            colors[i] = "white"  # root
        # project nodes keep continuous bright_score_colors

    trace.marker.colors = colors

    # --- Hover info ---
    fig_org_sun.update_traces(
        insidetextorientation="radial",
        hovertemplate="<b>Organisation:</b> %{customdata[0]}<br>"
        "<b>Project URL:</b> %{customdata[1]}<br>"
        "<b>Total Score:</b> %{customdata[2]:.2f}<extra></extra>",
    )


    # --- Layout ---
    fig_org_sun.update_layout(
        height=1600,
        margin=dict(l=2, r=2, t=50, b=2),
        plot_bgcolor="white",
        paper_bgcolor="white",
        font=dict(size=20, family="Open Sans"),
        title_font=dict(size=30, family="Open Sans", color="#099ec8"),
    )

    # --- Layout with horizontal colorbar ---
    fig_org_sun.update_layout(
        height=1600,
        margin=dict(l=2, r=2, t=50, b=50),  # extra bottom margin for colorbar
        plot_bgcolor="white",
        paper_bgcolor="white",
        font=dict(size=20, family="Open Sans"),
        title_font=dict(size=30, family="Open Sans", color="#099ec8"),
        coloraxis_colorbar=dict(
            title=dict(
                text="Total Score",
                font=dict(size=16, family="Open Sans")
            ),
            orientation="h",   # horizontal colorbar
            x=0.5,
            y=-0.05,          # slightly below plot
            xanchor="center",
            yanchor="top",
            thickness=25,
            lenmode="fraction",
            len=0.6,
            tickfont=dict(size=14, family="Open Sans"),
        ),
    )

    # Ensure the trace uses the coloraxis
    fig_org_sun.data[0].update(marker=dict(coloraxis="coloraxis"))



    st.plotly_chart(fig_org_sun)


# ==========================
# TAB 10: Organisations Ranking
# ==========================

with tab_top_org_score:
    st.header("Organisations Rankings")
    st.caption(
        "Aggregates the total project scores for each organisation using the `organization_projects` field from organisations.csv."
    )

    if "organization_projects" not in df_organisations.columns or "git_url" not in df.columns:
        st.warning(
            "Missing required fields: `organization_projects` in organisations.csv or `git_url` in projects.csv."
        )
    else:
        # Ensure numeric scores
        df["total_score_combined"] = pd.to_numeric(df["total_score_combined"], errors="coerce").fillna(0)

        # Map git_url -> score
        project_score_map = df.set_index("git_url")["total_score_combined"].to_dict()

        # Map git_url -> category
        project_category_map = df.set_index("git_url")["category"].to_dict()

        # Split projects per organisation
        df_organisations["organization_projects"] = df_organisations[
            "organization_projects"
        ].fillna("").astype(str)
        df_organisations["projects_list"] = df_organisations["organization_projects"].apply(
            lambda s: [p.strip() for p in s.split(",") if p.strip() != ""]
        )

        # Fill missing descriptions and icons
        df_organisations["organization_description"] = df_organisations.get(
            "organization_description", ""
        ).fillna("No description available")
        df_organisations["organization_icon_url"] = df_organisations.get(
            "organization_icon_url", ""
        ).fillna("")

        # --- Single-select category filter ---
        all_categories = df["category"].unique().tolist()
        all_categories = ["All Categories"] + all_categories  # add default option
        selected_category = st.selectbox(
            "Filter organisations by project category:",
            options=all_categories,
            index=0,  # default to "All Categories"
        )

        # Compute aggregated score per organisation, filtering by selected category
        aggregated_data = []
        for _, row in df_organisations.iterrows():
            org_name = row.get("organization_name", "Unknown")
            projects = row["projects_list"]

            # Keep only projects in selected category (or all)
            if selected_category == "All Categories":
                filtered_projects = projects
            else:
                filtered_projects = [p for p in projects if project_category_map.get(p) == selected_category]

            total_score = sum(project_score_map.get(p, 0) for p in filtered_projects)
            description = row["organization_description"]
            icon_url = row["organization_icon_url"]

            # Only include orgs with projects in the selected category
            if filtered_projects:
                aggregated_data.append(
                    {
                        "organization_name": org_name,
                        "total_score": total_score,
                        "organization_description": description,
                        "organization_icon_url": icon_url,
                    }
                )

        df_agg_scores = pd.DataFrame(aggregated_data)

        if df_agg_scores.empty:
            st.warning("No organisation data found for the selected category.")
        else:
            # Sort by total score descending
            df_agg_scores = df_agg_scores.sort_values("total_score", ascending=False).reset_index(drop=True)

            # Slider for top N organisations
            top_n = st.slider(
                "Number of organisations to display:",
                min_value=5,
                max_value=len(df_agg_scores),
                value=min(60, len(df_agg_scores)),
            )

            df_top = df_agg_scores.head(top_n)

            # Create horizontal bar chart
            fig_score = px.bar(
                df_top,
                x="total_score",
                y="organization_name",
                orientation="h",
                text=df_top["total_score"].round(2),
                color="total_score",
                color_continuous_scale="Tealgrn",
                hover_data={
                    "total_score": True,
                    "organization_description": True,
                    "organization_name": False,
                },
            )

            # Reverse y-axis for leaderboard
            fig_score.update_layout(
                height=40 * len(df_top) + 200,
                yaxis=dict(
                    title="Organisation",
                    categoryorder="array",
                    categoryarray=df_top["organization_name"][::-1],
                ),
                xaxis=dict(title="Total Ecosyste.ms Score"),
                plot_bgcolor="white",
                paper_bgcolor="white",
                margin=dict(l=200, r=50, t=50, b=30),
                showlegend=False,
                coloraxis_showscale=False,
            )

            # Make bar text visible
            fig_score.update_traces(textposition="outside", textfont_size=12)

            # Overlay logos on the left using paper coordinates
            logo_images = []
            for idx, row in df_top.iterrows():
                if row["organization_icon_url"]:
                    logo_images.append(
                        dict(
                            source=row["organization_icon_url"],
                            xref="paper",
                            yref="y",
                            x=0.01,
                            y=row["organization_name"],
                            xanchor="left",
                            yanchor="middle",
                            sizex=0.05,
                            sizey=0.4,
                            layer="above",
                            sizing="contain",
                            opacity=1,
                        )
                    )
            fig_score.update_layout(images=logo_images)

            st.plotly_chart(fig_score)

# ==========================
# TAB 1: Organisations by Sub-Categories Sunburst
# ==========================

with tab_org_subcat:
    st.header("Organisations by Sub-Category Overview")
    st.caption("Sunburst showing organisations grouped by project sub-categories, colored by sub-category.")

    # Copy and clean the dataframe
    df_org_subcat = df_organisations.copy()

    # Fill missing values and ensure strings
    for col in ['organization_name', 'organization_sub_category']:
        df_org_subcat[col] = df_org_subcat[col].fillna("Unknown").astype(str)

    # --- Split multiple subcategories separated by commas ---
    df_org_subcat['organization_sub_category'] = df_org_subcat['organization_sub_category'].apply(
        lambda x: [s.strip() for s in x.split(',') if s.strip()]
    )
    df_org_subcat = df_org_subcat.explode('organization_sub_category')  # 🔥 expands into separate rows

    # Filter out empty names
    df_org_subcat = df_org_subcat[
        (df_org_subcat['organization_name'] != "") &
        (df_org_subcat['organization_sub_category'] != "")
    ]

    if df_org_subcat.empty:
        st.warning("No organisations with sub-categories found. Please check your data.")
    else:
        # Add root for sunburst
        df_org_subcat['root'] = '<b style="font-size:40px;"><a href="https://opensustain.tech/" target="_blank">OpenSustain.tech </br> </br> </br> Organisations by Sub-Category</a></b>'

        # Map colors from the category_colors palette, applied to sub-categories
        unique_subcats = df_org_subcat['organization_sub_category'].unique()
        color_palette = list(category_colors.values())
        subcat_colors = {subcat: color_palette[i % len(color_palette)] for i, subcat in enumerate(unique_subcats)}

        # Create sunburst
        fig_org_subcat_sun = px.sunburst(
            df_org_subcat,
            path=['root', 'organization_sub_category', 'organization_name'],
            color='organization_sub_category',
            color_discrete_map=subcat_colors,
            maxdepth=2,
            custom_data=['organization_name', 'organization_sub_category'],
            title=" "
        )

        # Make root white
        if hasattr(fig_org_subcat_sun.data[0].marker, 'colors'):
            colors = list(fig_org_subcat_sun.data[0].marker.colors)
            colors[0] = "white"
            fig_org_subcat_sun.data[0].marker.colors = colors

        # Hover template
        fig_org_subcat_sun.update_traces(
            insidetextorientation="radial",
            hovertemplate="<br>".join([
                "Sub-Category: %{customdata[1]}",
                "Organisation: %{customdata[0]}"
            ])
        )

        # Add OpenSustain logo in center
        fig_org_subcat_sun.add_layout_image(
            dict(
                source="https://opensustain.tech/logo.png",
                xref="paper",
                yref="paper",
                x=0.5,
                y=0.58,
                sizex=0.10,
                sizey=0.10,
                xanchor="center",
                yanchor="middle",
                layer="above",
                sizing="contain",
                opacity=1,
            )
        )

        # Layout
        fig_org_subcat_sun.update_layout(
            height=1600,
            margin=dict(l=2, r=2, t=50, b=2),
            plot_bgcolor="white",
            paper_bgcolor="white",
            font=dict(size=20, family="Open Sans"),
            title_font=dict(size=30, family="Open Sans", color="#099ec8")
        )

        st.plotly_chart(fig_org_subcat_sun)

st.markdown(
    """
### 🧭 Understanding the Metrics

**🔹 Total Score (All Metrics)**  
The *Total Score* is a composite indicator that aggregates several quantitative signals of project activity and impact.  
It combines normalized values (min–max scaled) of:
- Number of contributors  
- Total commits  
- Stars  
- Ecosyste.ms Score  
- Development Distribution Score (DDS)  
- Downloads in the last month  

Each metric is normalized between 0 and 1 to ensure comparability, then summed to form a single *Total Score*.  
Higher *Total Scores* represent projects that are both technically active and socially visible across multiple dimensions of the open-source ecosystem.
All project names are clickable links to the git repositories.

---

**🔹 Ecosyste.ms Score**  
The *Ecosyste.ms Score* is provided by [Ecosyste.ms](https://ecosyste.ms/), a platform that measures and analyzes open-source ecosystems.  
It reflects a project’s **overall health and sustainability**, incorporating factors such as:
- Development activity and growth  
- Community engagement  
- Project maturity and governance  
- Dependency relationships within the wider ecosystem  

This score serves as a holistic indicator of how well a project is maintained and integrated into the open-source sustainability landscape.

---

**🔹 Development Distribution Score (DDS)**  
The *Development Distribution Score (DDS)* quantifies **how evenly contributions are distributed** across a project’s contributor base.  
It captures whether a project’s development is concentrated among a few developers or more evenly spread among many participants.  
- A **higher DDS** indicates a healthier, more distributed, and community-driven project.  
- A **lower DDS** suggests that development activity is dominated by a small group or a single maintainer.  

For more information about the origin of the DDS and how it is calculated, please refer to the [definition in our latest report](https://report.opensustain.tech/chapters/development-distribution-score.html).

---

### ☀️ How to Use the Sunburst Visualization

The **Sunburst chart** provides a hierarchical view of the open-source sustainability ecosystem:
- The **center (root)** represents *The Open Source Ecosystem in Sustainability*.  
- The **first ring** displays broad *categories* (e.g., Energy, Agriculture, Biodiversity).  
- The **second ring** expands into *sub-categories* within each domain.  
- The **outermost ring** contains individual *projects*.

**Interactivity:**
-  **Hover** over any project slice to view detailed metrics (contributors, stars, commits, DDS, Ecosyste.ms score, etc.).  
-  **Color** represents the currently selected metric (e.g., Total Score, Ecosyste.ms Score, or DDS) — brighter colors indicate higher metric values.  
-  **Click** on a segment (category or sub-category) to zoom in and explore its internal structure.  
-  **Click the center** to zoom back out.  
-  **Use the checkbox** *“Hide inactive projects”* to filter out projects without recent commit activity.  

The sunburst helps identify which sustainability domains are most active, how contributions are distributed across subfields, and which projects are leading in community engagement and open-source vitality.

---
""",
    unsafe_allow_html=True,
)<|MERGE_RESOLUTION|>--- conflicted
+++ resolved
@@ -657,19 +657,6 @@
         trace.marker.line = dict(color="#000000", width=2)
 
         fig.update_layout(
-<<<<<<< HEAD
-        coloraxis_showscale=False,
-        hoverlabel=dict(font_size=16, font_family="Open Sans", bgcolor="rgba(255,255,255,0.9)"),
-        height=1400,
-        title_x=0.5,
-        font_size=18,
-        dragmode=False,
-        margin=dict(l=2, r=2, b=100, t=10),
-        title_font_family="Open Sans",
-        font_family="Open Sans",
-        font_color="black",
-        plot_bgcolor="white",
-=======
             coloraxis_showscale=True,
             coloraxis_colorbar=dict(
                 title=dict(
@@ -698,7 +685,6 @@
             font_color="black",
             plot_bgcolor="white",
         )
->>>>>>> 1e802d15
 
         )
         # legend annotations for categories
